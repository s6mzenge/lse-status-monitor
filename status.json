--- conflicted
+++ resolved
@@ -1,10 +1,6 @@
 {
   "last_date": "22 July",
-<<<<<<< HEAD
-  "last_check": "2025-08-11T19:50:22.632905",
-=======
   "last_check": "2025-08-11T19:58:35.771464",
->>>>>>> 24ba5713
   "pre_cas_date": "24 July",
   "cas_date": "05 August",
   "last_updated_seen_utc": "2025-08-11T13:30:00+00:00"
